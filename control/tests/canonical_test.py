--- conflicted
+++ resolved
@@ -53,7 +53,6 @@
         # Check if an exception is raised
         np.testing.assert_raises(ValueError, canonical_form, sys, "reachable")
 
-<<<<<<< HEAD
     def test_modal_form(self):
         """Test the modal canonical form"""
 
@@ -61,17 +60,6 @@
         A_true = np.diag([4.0, 3.0, 2.0, 1.0]) # order from the largest to the smallest
         B_true = np.matrix("1.1 2.2 3.3 4.4").T
         C_true = np.matrix("1.3 1.4 1.5 1.6")
-=======
-    def test_observable_form(self):
-        """Test the observable canonical form"""
-
-        # Create a system in the observable canonical form
-        coeffs = [1.0, 2.0, 3.0, 4.0, 1.0]
-        A_true = np.polynomial.polynomial.polycompanion(coeffs)
-        A_true = np.fliplr(np.flipud(A_true))
-        B_true = np.matrix("1.0 1.0 1.0 1.0").T
-        C_true = np.matrix("1.0 0.0 0.0 0.0")
->>>>>>> 077a8bcc
         D_true = 42.0
 
         # Perform a coordinate transform with a random invertible matrix
@@ -84,7 +72,6 @@
         C = C_true*T_true
         D = D_true
 
-<<<<<<< HEAD
         # Create a state space system and convert it to the modal canonical form
         sys_check, T_check = canonical_form(ss(A, B, C, D), "modal")
 
@@ -95,7 +82,28 @@
         #np.testing.assert_array_almost_equal(sys_check.C, C_true)
         np.testing.assert_array_almost_equal(sys_check.D, D_true)
         #np.testing.assert_array_almost_equal(T_check, T_true)
-=======
+        
+    def test_observable_form(self):
+        """Test the observable canonical form"""
+
+        # Create a system in the observable canonical form
+        coeffs = [1.0, 2.0, 3.0, 4.0, 1.0]
+        A_true = np.polynomial.polynomial.polycompanion(coeffs)
+        A_true = np.fliplr(np.flipud(A_true))
+        B_true = np.matrix("1.0 1.0 1.0 1.0").T
+        C_true = np.matrix("1.0 0.0 0.0 0.0")
+        D_true = 42.0
+
+        # Perform a coordinate transform with a random invertible matrix
+        T_true = np.matrix([[-0.27144004, -0.39933167,  0.75634684,  0.44135471],
+                            [-0.74855725, -0.39136285, -0.18142339, -0.50356997],
+                            [-0.40688007,  0.81416369,  0.38002113, -0.16483334],
+                            [-0.44769516,  0.15654653, -0.50060858,  0.72419146]])
+        A = np.linalg.solve(T_true, A_true)*T_true
+        B = np.linalg.solve(T_true, B_true)
+        C = C_true*T_true
+        D = D_true
+
         # Create a state space system and convert it to the observable canonical form
         sys_check, T_check = canonical_form(ss(A, B, C, D), "observable")
 
@@ -117,5 +125,4 @@
         sys = ss(A, B, C, D)
 
         # Check if an exception is raised
-        np.testing.assert_raises(ValueError, canonical_form, sys, "observable")
->>>>>>> 077a8bcc
+        np.testing.assert_raises(ValueError, canonical_form, sys, "observable")