--- conflicted
+++ resolved
@@ -1133,11 +1133,7 @@
             iosys_siso.pole(), tsys.siso_linsys.pole())
         omega = np.logspace(.1, 10, 100)
         mag_io, phase_io, omega_io = iosys_siso.frequency_response(omega)
-<<<<<<< HEAD
-        mag_ss, phase_ss, omega_ss = self.siso_linsys.frequency_response(omega)
-=======
         mag_ss, phase_ss, omega_ss = tsys.siso_linsys.frequency_response(omega)
->>>>>>> 195bec3e
         np.testing.assert_array_equal(mag_io, mag_ss)
         np.testing.assert_array_equal(phase_io, phase_ss)
         np.testing.assert_array_equal(omega_io, omega_ss)
