# __init__.py - initialization for control systems toolbox
#
# Author: Richard M. Murray
# Date: 24 May 09
#
# This file contains the initialization information from the control package.
#
# Copyright (c) 2009 by California Institute of Technology
# All rights reserved.
#
# Redistribution and use in source and binary forms, with or without
# modification, are permitted provided that the following conditions
# are met:
#
# 1. Redistributions of source code must retain the above copyright
#    notice, this list of conditions and the following disclaimer.
# 
# 2. Redistributions in binary form must reproduce the above copyright
#    notice, this list of conditions and the following disclaimer in the
#    documentation and/or other materials provided with the distribution.
# 
# 3. Neither the name of the California Institute of Technology nor
#    the names of its contributors may be used to endorse or promote
#    products derived from this software without specific prior
#    written permission.
# 
# THIS SOFTWARE IS PROVIDED BY THE COPYRIGHT HOLDERS AND CONTRIBUTORS
# "AS IS" AND ANY EXPRESS OR IMPLIED WARRANTIES, INCLUDING, BUT NOT
# LIMITED TO, THE IMPLIED WARRANTIES OF MERCHANTABILITY AND FITNESS
# FOR A PARTICULAR PURPOSE ARE DISCLAIMED.  IN NO EVENT SHALL CALTECH
# OR THE CONTRIBUTORS BE LIABLE FOR ANY DIRECT, INDIRECT, INCIDENTAL,
# SPECIAL, EXEMPLARY, OR CONSEQUENTIAL DAMAGES (INCLUDING, BUT NOT
# LIMITED TO, PROCUREMENT OF SUBSTITUTE GOODS OR SERVICES; LOSS OF
# USE, DATA, OR PROFITS; OR BUSINESS INTERRUPTION) HOWEVER CAUSED AND
# ON ANY THEORY OF LIABILITY, WHETHER IN CONTRACT, STRICT LIABILITY,
# OR TORT (INCLUDING NEGLIGENCE OR OTHERWISE) ARISING IN ANY WAY OUT
# OF THE USE OF THIS SOFTWARE, EVEN IF ADVISED OF THE POSSIBILITY OF
# SUCH DAMAGE.
# 
# $Id$

"""Control System Library

The Python Control System Library (control) provides common functions
for analyzing and designing feedback control systems.

Common functions
----------------
tf      create a transfer function from num, den coefficients
ss      create a state space system from A, B, C, D matrices
pzk     create a transfer function from pole, zero, gain
frd     create a system description as frequency response
bode    generate a Bode plot for a linear I/O system
nyquist generate a Nyquist plot for a linear I/O system
lqr     linear quadratic regulator
lqe     linear quadratic estimator
"""

# Import functions from within the control system library
#! Should probably only import the exact functions we use...
from control.bdalg import series, parallel, negate, feedback
from control.delay import pade
from control.dtime import sample_system
from control.freqplot import bode_plot, nyquist_plot, gangof4_plot
from control.freqplot import bode, nyquist, gangof4
from control.lti import timebase, timebaseEqual, isdtime, isctime
from control.margins import stability_margins, phase_crossover_frequencies
from control.mateqn import lyap, dlyap, care, dare
from control.modelsimp import hsvd, modred, balred, era, markov
from control.nichols import nichols_plot, nichols
from control.phaseplot import phase_plot, box_grid
from control.rlocus import root_locus
from control.statefbk import place, lqr, ctrb, obsv, gram, acker
from control.statesp import StateSpace
from control.timeresp import forced_response, initial_response, step_response, \
    impulse_response
<<<<<<< HEAD
from control.xferfcn import TransferFunction
from control.ctrlutil import unwrap, issys
=======
from xferfcn import TransferFunction
from frdata import FRD
>>>>>>> bba73aa3

# Import some of the more common (and benign) MATLAB shortcuts
# By default, don't import conflicting commands here
from control.matlab import ss, tf, ss2tf, tf2ss, drss
from control.matlab import pole, zero, evalfr, freqresp, dcgain
from control.matlab import nichols, rlocus, margin
        # bode and nyquist come directly from freqplot.py
from control.matlab import step, impulse, initial, lsim
from control.matlab import ssdata, tfdata<|MERGE_RESOLUTION|>--- conflicted
+++ resolved
@@ -74,13 +74,9 @@
 from control.statesp import StateSpace
 from control.timeresp import forced_response, initial_response, step_response, \
     impulse_response
-<<<<<<< HEAD
 from control.xferfcn import TransferFunction
 from control.ctrlutil import unwrap, issys
-=======
-from xferfcn import TransferFunction
 from frdata import FRD
->>>>>>> bba73aa3
 
 # Import some of the more common (and benign) MATLAB shortcuts
 # By default, don't import conflicting commands here
